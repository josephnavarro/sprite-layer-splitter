#!usr/bin/env python3
import splitter, importlib, os

# Image splitting tests. All spritesheets used in these
# examples were taken from The Spriters Resource.
# (https://www.spriters-resource.com/3ds/fireemblemfates/)

<<<<<<< HEAD
FILE_STRING = 'inputs/{}.png'
=======
FILE_STRING = '{}.png'
>>>>>>> 6dbe33c3
PROMPT = '''
Commands:
[c]omposite <unit> <class> -> Composite new sprite
[r]efresh -> Refresh sprite loader
[q]uit -> Quit application

What do?
>>> '''

<<<<<<< HEAD
doContinue = True

while doContinue:
    cmd = input(PROMPT).lower().split()
    if not cmd:
        continue

    if cmd[0] in ('c', 'composite'):
        if len(cmd) != 3:
            continue

        a = FILE_STRING.format(cmd[1])
        b = FILE_STRING.format(cmd[2])

        if not os.path.exists(a):
            print("Error: file {} does not exist!".format(a))
            continue
        if not os.path.exists(b):
            print("Error: file {} does not exist!".format(b))
            continue
        
        splitter.main(a,b,'{}_{}'.format(cmd[1], cmd[2]))
        print("Composited sprite for {}_{}!".format(cmd[1], cmd[2]))

    elif cmd[0] in ('r', 'refresh'):
        importlib.reload(splitter)
        print("Refreshed sprite loader!")

    elif cmd[0] in ('q', 'quit'):
        doContinue = False
        
=======
running = True

while running:
    command = input(PROMPT).lower().split()
    if not command:
        continue

    if command[0] in ('c', 'composite'):
        if len(command) != 3:
            continue

        head = FILE_STRING.format(command[1])
        body = FILE_STRING.format(command[2])

        if not os.path.exists(os.path.join(splitter.HEAD_DIR, head)):
            print("Error: file {} does not exist!".format(head))
            continue
        if not os.path.exists(os.path.join(splitter.BODY_DIR, body)):
            print("Error: file {} does not exist!".format(body))
            continue

        splitter.main(head, body, '{}_{}'.format(command[1], command[2]))
        print("Composited sprite for {}_{}!".format(command[1], command[2]))

    elif command[0] in ('r', 'refresh'):
        importlib.reload(splitter)
        print("Refreshed sprite loader!")

    elif command[0] in ('q', 'quit'):
        running = False
>>>>>>> 6dbe33c3
<|MERGE_RESOLUTION|>--- conflicted
+++ resolved
@@ -5,11 +5,7 @@
 # examples were taken from The Spriters Resource.
 # (https://www.spriters-resource.com/3ds/fireemblemfates/)
 
-<<<<<<< HEAD
-FILE_STRING = 'inputs/{}.png'
-=======
 FILE_STRING = '{}.png'
->>>>>>> 6dbe33c3
 PROMPT = '''
 Commands:
 [c]omposite <unit> <class> -> Composite new sprite
@@ -19,39 +15,7 @@
 What do?
 >>> '''
 
-<<<<<<< HEAD
-doContinue = True
 
-while doContinue:
-    cmd = input(PROMPT).lower().split()
-    if not cmd:
-        continue
-
-    if cmd[0] in ('c', 'composite'):
-        if len(cmd) != 3:
-            continue
-
-        a = FILE_STRING.format(cmd[1])
-        b = FILE_STRING.format(cmd[2])
-
-        if not os.path.exists(a):
-            print("Error: file {} does not exist!".format(a))
-            continue
-        if not os.path.exists(b):
-            print("Error: file {} does not exist!".format(b))
-            continue
-        
-        splitter.main(a,b,'{}_{}'.format(cmd[1], cmd[2]))
-        print("Composited sprite for {}_{}!".format(cmd[1], cmd[2]))
-
-    elif cmd[0] in ('r', 'refresh'):
-        importlib.reload(splitter)
-        print("Refreshed sprite loader!")
-
-    elif cmd[0] in ('q', 'quit'):
-        doContinue = False
-        
-=======
 running = True
 
 while running:
@@ -81,5 +45,4 @@
         print("Refreshed sprite loader!")
 
     elif command[0] in ('q', 'quit'):
-        running = False
->>>>>>> 6dbe33c3
+        running = False